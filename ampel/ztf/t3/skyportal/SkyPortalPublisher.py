--- conflicted
+++ resolved
@@ -58,24 +58,13 @@
             )
 
     async def post_view(self, view: "TransientView") -> Tuple[StockId, JournalAttributes]:
-        return (
-            view.id,
-<<<<<<< HEAD
-            JournalTweak(
-                extra=dict(
-                    await self.post_candidate(
-                        view,
-                        groups=self.groups,
-                        filters=self.filters,
-                        annotate=self.annotate,
-                    )
+        return view.id, JournalAttributes(
+            extra=dict(
+                await self.post_candidate(
+                    view
+                    groups=self.groups,
+                    filters=self.filters,
+                    annotate=self.annotate,
                 )
-=======
-            JournalAttributes(
-                extra=dict(await self.post_candidate(view, groups=self.groups, filters=self.filters))
->>>>>>> ed592156
-            ),
-        )
-
-    def done(self) -> None:
-        ...+            )
+        )