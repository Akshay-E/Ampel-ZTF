#!/usr/bin/env python
# -*- coding: utf-8 -*-
<<<<<<< HEAD
# File              : Ampel-ZTF/ampel/ztf/ingest/ZiDataPointShaper.py
# License           : BSD-3-Clause
# Author            : vb <vbrinnel@physik.hu-berlin.de>
# Date              : 14.12.2017
# Last Modified Date: 10.05.2021
# Last Modified By  : vb <vbrinnel@physik.hu-berlin.de>

from typing import Dict, List, Any, Iterable, Optional, Sequence
from bson import encode
from ampel.util.hash import hash_payload
=======
# File:                Ampel-ZTF/ampel/ztf/ingest/ZiDataPointShaper.py
# License:             BSD-3-Clause
# Author:              valery brinnel <firstname.lastname@gmail.com>
# Date:                14.12.2017
# Last Modified Date:  10.05.2021
# Last Modified By:    valery brinnel <firstname.lastname@gmail.com>

from typing import Any
from collections.abc import Iterable
>>>>>>> b6f99aa1
from ampel.base.AmpelBaseModel import AmpelBaseModel
from ampel.types import StockId, Tag
from ampel.abstract.AbsT0Unit import AbsT0Unit
from ampel.content.DataPoint import DataPoint
from ampel.ztf.ingest.tags import tags

class ZiDataPointShaperBase(AmpelBaseModel):
	"""
	This class 'shapes' datapoints in a format suitable
	to be saved into the ampel database
	"""

	#: JD2017 is used to define upper limits primary IDs
	JD2017: float = 2457754.5
	#: Byte width of datapoint ids
	digest_size: int = 8

	# Mandatory implementation
	def process(self, arg: Iterable[dict[str, Any]], stock: StockId) -> list[DataPoint]: # type: ignore[override]
		"""
		:param arg: sequence of unshaped pps
		IMPORTANT:
		1) This method *modifies* the input dicts (it removes 'candid' and programpi),
		even if the unshaped pps are ReadOnlyDict instances
		2) 'stock' is not set here on purpose since it will conflict with the $addToSet operation
		"""

		ret_list: list[DataPoint] = []
		setitem = dict.__setitem__
		popitem = dict.pop

		for photo_dict in arg:

			base_tags = tags[photo_dict['programid']][photo_dict['fid']]

			is_prv_candidate = popitem(photo_dict, '_is_prv_candidate', False)

			# Photopoint
			if photo_dict.get('candid'):

				# Cut path if present
				if photo_dict.get('pdiffimfilename'):
					setitem(
						photo_dict, 'pdiffimfilename',
						photo_dict['pdiffimfilename'] \
							.split('/')[-1] \
							.replace('.fz', '')
					)

				# Remove programpi (redundant with programid)
				popitem(photo_dict, 'programpi', None)

				ret_list.append(
					self._create_datapoint(
						stock,
						(["ZTF_ALERT"] if not is_prv_candidate else []) + ["ZTF_DP"],
						photo_dict
					)
				)

			elif "forcediffimflux" in photo_dict:
				
				ret_list.append(self._create_datapoint(stock, ["ZTF_FP"], photo_dict))

			else:

				ret_list.append(
					self._create_datapoint(
						stock,
						["ZTF_UL"],
						{
							'jd': photo_dict['jd'],
							'diffmaglim': photo_dict['diffmaglim'],
							'rcid': (
								rcid
								if (rcid := photo_dict.get('rcid')) is not None
								else (photo_dict['pid'] % 10000) // 100
							),
							'fid': photo_dict['fid'],
							'programid': photo_dict['programid']
						}
					)
				)

		return ret_list
<<<<<<< HEAD
	
	def _create_datapoint(self, stock: StockId, tag: Sequence[Tag], body: dict[str, Any]) -> DataPoint:
=======


	def ul_identity(self, uld: dict[str, Any]) -> int:
>>>>>>> b6f99aa1
		"""
		Create a Datapoint from stock, body, and tags, using the hash of the body as id
		"""
		# ensure that keys are ordered
		sorted_body = dict(sorted(body.items()))
		return {
			"id": hash_payload(encode(sorted_body), size=-self.digest_size*8),
			"stock": stock,
			"tag": [*tags[body['programid']][body['fid']], *tag],
			"body": sorted_body,
		}


class ZiDataPointShaper(ZiDataPointShaperBase, AbsT0Unit):
	
	def process(self, arg: Any, stock: None | StockId = None) -> list[DataPoint]:
		assert stock is not None
		return super().process(arg, stock)<|MERGE_RESOLUTION|>--- conflicted
+++ resolved
@@ -1,17 +1,5 @@
 #!/usr/bin/env python
 # -*- coding: utf-8 -*-
-<<<<<<< HEAD
-# File              : Ampel-ZTF/ampel/ztf/ingest/ZiDataPointShaper.py
-# License           : BSD-3-Clause
-# Author            : vb <vbrinnel@physik.hu-berlin.de>
-# Date              : 14.12.2017
-# Last Modified Date: 10.05.2021
-# Last Modified By  : vb <vbrinnel@physik.hu-berlin.de>
-
-from typing import Dict, List, Any, Iterable, Optional, Sequence
-from bson import encode
-from ampel.util.hash import hash_payload
-=======
 # File:                Ampel-ZTF/ampel/ztf/ingest/ZiDataPointShaper.py
 # License:             BSD-3-Clause
 # Author:              valery brinnel <firstname.lastname@gmail.com>
@@ -19,9 +7,9 @@
 # Last Modified Date:  10.05.2021
 # Last Modified By:    valery brinnel <firstname.lastname@gmail.com>
 
-from typing import Any
-from collections.abc import Iterable
->>>>>>> b6f99aa1
+from typing import Any, Iterable, Sequence
+from bson import encode
+from ampel.util.hash import hash_payload
 from ampel.base.AmpelBaseModel import AmpelBaseModel
 from ampel.types import StockId, Tag
 from ampel.abstract.AbsT0Unit import AbsT0Unit
@@ -107,14 +95,8 @@
 				)
 
 		return ret_list
-<<<<<<< HEAD
 	
 	def _create_datapoint(self, stock: StockId, tag: Sequence[Tag], body: dict[str, Any]) -> DataPoint:
-=======
-
-
-	def ul_identity(self, uld: dict[str, Any]) -> int:
->>>>>>> b6f99aa1
 		"""
 		Create a Datapoint from stock, body, and tags, using the hash of the body as id
 		"""
