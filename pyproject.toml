--- conflicted
+++ resolved
@@ -1,10 +1,6 @@
 [tool.poetry]
 name = "ampel-ztf"
-<<<<<<< HEAD
-version = "0.8.1-alpha.3"
-=======
 version = "0.8.3-alpha.1"
->>>>>>> b6f99aa1
 description = "Zwicky Transient Facility support for the Ampel system"
 authors = [
     "Valery Brinnel",
