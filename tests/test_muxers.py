--- conflicted
+++ resolved
@@ -168,11 +168,7 @@
         assert mock_archive_muxer.get_earliest_jd(
             alert_list[i].stock, datapoints
         ) == min(
-<<<<<<< HEAD
-            dp["jd"] for dp in [el for el in alert_list[i].datapoints if el.get("candid")]
-=======
-            dp["body"]["jd"] for dp in [el for el in datapoints if el['id'] > 0]
->>>>>>> f6b933b7
+            dp["body"]["jd"] for dp in [el for el in datapoints if el["body"].get("candid")]
         ), "min jd is min jd of last ingested alert"
 
 
@@ -293,15 +289,9 @@
 
     alert_list = list(itertools.islice(alerts(), 1, None))
 
-<<<<<<< HEAD
     ingester, compiler, muxer = t0_ingester
     filter_pps = [{"attribute": "candid", "operator": "exists", "value": True}]
     filter_uls = [{"attribute": "candid", "operator": "exists", "value": False}]
-=======
-    ingester, compiler = t0_ingester
-    filter_pps = [{'attribute': 'candid', 'operator': 'exists', 'value': True}]
-    filter_uls = [{'attribute': 'candid', 'operator': 'exists', 'value': False}]
->>>>>>> f6b933b7
 
     pps = []
     uls = []
